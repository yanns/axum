//! Routing between [`Service`]s and handlers.

use self::{future::RouteFuture, not_found::NotFound};
use crate::{
    body::{boxed, Body, Bytes, HttpBody},
    extract::{connect_info::IntoMakeServiceWithConnectInfo, MatchedPath},
    response::{IntoResponse, Redirect, Response},
    routing::strip_prefix::StripPrefix,
    util::try_downcast,
    BoxError,
};
use http::{Request, Uri};
use matchit::MatchError;
use std::{
    borrow::Cow,
    collections::HashMap,
    convert::Infallible,
    fmt,
    sync::Arc,
    task::{Context, Poll},
};
use tower::{layer::layer_fn, ServiceBuilder};
use tower_http::map_response_body::MapResponseBodyLayer;
use tower_layer::Layer;
use tower_service::Service;

pub mod future;

mod into_make_service;
mod method_filter;
mod method_routing;
mod not_found;
mod route;
mod strip_prefix;
pub(crate) mod url_params;

#[cfg(test)]
mod tests;

pub use self::{into_make_service::IntoMakeService, method_filter::MethodFilter, route::Route};

pub use self::method_routing::{
    any, any_service, delete, delete_service, get, get_service, head, head_service, on, on_service,
    options, options_service, patch, patch_service, post, post_service, put, put_service, trace,
    trace_service, MethodRouter,
};

#[derive(Clone, Copy, Debug, PartialEq, Eq, PartialOrd, Ord, Hash)]
struct RouteId(u32);

impl RouteId {
    fn next() -> Self {
        use std::sync::atomic::{AtomicU32, Ordering};
        // `AtomicU64` isn't supported on all platforms
        static ID: AtomicU32 = AtomicU32::new(0);
        let id = ID.fetch_add(1, Ordering::Relaxed);
        if id == u32::MAX {
            panic!("Over `u32::MAX` routes created. If you need this, please file an issue.");
        }
        Self(id)
    }
}

/// The router type for composing handlers and services.
pub struct Router<B = Body> {
    routes: HashMap<RouteId, Endpoint<B>>,
    node: Arc<Node>,
    fallback: Fallback<B>,
}

impl<B> Clone for Router<B> {
    fn clone(&self) -> Self {
        Self {
            routes: self.routes.clone(),
            node: Arc::clone(&self.node),
            fallback: self.fallback.clone(),
        }
    }
}

impl<B> Default for Router<B>
where
    B: HttpBody + Send + 'static,
{
    fn default() -> Self {
        Self::new()
    }
}

impl<B> fmt::Debug for Router<B> {
    fn fmt(&self, f: &mut fmt::Formatter<'_>) -> fmt::Result {
        f.debug_struct("Router")
            .field("routes", &self.routes)
            .field("node", &self.node)
            .field("fallback", &self.fallback)
            .finish()
    }
}

pub(crate) const NEST_TAIL_PARAM: &str = "__private__axum_nest_tail_param";

impl<B> Router<B>
where
    B: HttpBody + Send + 'static,
{
    /// Create a new `Router`.
    ///
    /// Unless you add additional routes this will respond with `404 Not Found` to
    /// all requests.
    pub fn new() -> Self {
        Self {
            routes: Default::default(),
            node: Default::default(),
            fallback: Fallback::Default(Route::new(NotFound)),
        }
    }

    #[doc = include_str!("../docs/routing/route.md")]
    pub fn route<T>(mut self, path: &str, service: T) -> Self
    where
        T: Service<Request<B>, Response = Response, Error = Infallible> + Clone + Send + 'static,
        T::Future: Send + 'static,
    {
        if path.is_empty() {
            panic!("Paths must start with a `/`. Use \"/\" for root routes");
        } else if !path.starts_with('/') {
            panic!("Paths must start with a `/`");
        }

        let service = match try_downcast::<Router<B>, _>(service) {
            Ok(_) => {
                panic!("Invalid route: `Router::route` cannot be used with `Router`s. Use `Router::nest` instead")
            }
            Err(svc) => svc,
        };

        let id = RouteId::next();

        let service = match try_downcast::<MethodRouter<B, Infallible>, _>(service) {
            Ok(method_router) => {
                if let Some((route_id, Endpoint::MethodRouter(prev_method_router))) = self
                    .node
                    .path_to_route_id
                    .get(path)
                    .and_then(|route_id| self.routes.get(route_id).map(|svc| (*route_id, svc)))
                {
                    // if we're adding a new `MethodRouter` to a route that already has one just
                    // merge them. This makes `.route("/", get(_)).route("/", post(_))` work
                    let service =
                        Endpoint::MethodRouter(prev_method_router.clone().merge(method_router));
                    self.routes.insert(route_id, service);
                    return self;
                } else {
                    Endpoint::MethodRouter(method_router)
                }
            }
            Err(service) => Endpoint::Route(Route::new(service)),
        };

<<<<<<< HEAD
        if let Err(err) = self.node.insert(path, id) {
            panic!("Invalid route: {}", err);
=======
        let mut node =
            Arc::try_unwrap(Arc::clone(&self.node)).unwrap_or_else(|node| (*node).clone());
        if let Err(err) = node.insert(path, id) {
            self.panic_on_matchit_error(err);
>>>>>>> 23808f72
        }
        self.node = Arc::new(node);

        self.routes.insert(id, service);

        self
    }

    // TODO(david): update docs
    #[doc = include_str!("../docs/routing/nest.md")]
    pub fn nest(mut self, mut path: &str, router: Router<B>) -> Self {
        if path.is_empty() {
            // nesting at `""` and `"/"` should mean the same thing
            path = "/";
        }

        if path.contains('*') {
            panic!("Invalid route: nested routes cannot contain wildcards (*)");
        }

        let prefix = path;

        let Router {
            mut routes,
            node,
            fallback,
        } = router;

        if let Fallback::Custom(_) = fallback {
            panic!("Cannot nest `Router`s that has a fallback");
        }

        for (id, nested_path) in node.route_id_to_path {
            let route = routes.remove(&id).unwrap();
            let full_path: Cow<str> = if &*nested_path == "/" {
                path.into()
            } else if path == "/" {
                (&*nested_path).into()
            } else if let Some(path) = path.strip_suffix('/') {
                format!("{}{}", path, nested_path).into()
            } else {
                format!("{}{}", path, nested_path).into()
            };
            self = match route {
                Endpoint::MethodRouter(method_router) => self.route(
                    &full_path,
                    method_router.layer(layer_fn(|s| StripPrefix::new(s, prefix))),
                ),
                Endpoint::Route(route) => self.route(&full_path, StripPrefix::new(route, prefix)),
            };
        }

<<<<<<< HEAD
        debug_assert!(routes.is_empty());
=======
                for (id, nested_path) in &node.route_id_to_path {
                    let route = routes.remove(id).unwrap();
                    let full_path: Cow<str> = if &**nested_path == "/" {
                        path.into()
                    } else if path == "/" {
                        (&**nested_path).into()
                    } else if let Some(path) = path.strip_suffix('/') {
                        format!("{}{}", path, nested_path).into()
                    } else {
                        format!("{}{}", path, nested_path).into()
                    };
                    self = match route {
                        Endpoint::MethodRouter(method_router) => self.route(
                            &full_path,
                            method_router.layer(layer_fn(|s| StripPrefix::new(s, prefix))),
                        ),
                        Endpoint::Route(route) => {
                            self.route(&full_path, StripPrefix::new(route, prefix))
                        }
                    };
                }
>>>>>>> 23808f72

        self
    }

    /// TODO
    pub fn nest_service<T>(mut self, mut path: &str, svc: T) -> Self
    where
        T: Service<Request<B>, Response = Response, Error = Infallible> + Clone + Send + 'static,
        T::Future: Send + 'static,
    {
        if path.is_empty() {
            // nesting at `""` and `"/"` should mean the same thing
            path = "/";
        }

        if path.contains('*') {
            panic!("Invalid route: nested routes cannot contain wildcards (*)");
        }

        let prefix = path;

        let path = if path.ends_with('/') {
            format!("{}*{}", path, NEST_TAIL_PARAM)
        } else {
            format!("{}/*{}", path, NEST_TAIL_PARAM)
        };

        let svc = strip_prefix::StripPrefix::new(svc, prefix);
        self = self.route(&path, svc.clone());

        // `/*rest` is not matched by `/` so we need to also register a router at the
        // prefix itself. Otherwise if you were to nest at `/foo` then `/foo` itself
        // wouldn't match, which it should
        self = self.route(prefix, svc.clone());
        // same goes for `/foo/`, that should also match
        self = self.route(&format!("{}/", prefix), svc);

        self
    }

    #[doc = include_str!("../docs/routing/merge.md")]
    pub fn merge<R>(mut self, other: R) -> Self
    where
        R: Into<Router<B>>,
    {
        let Router {
            routes,
            node,
            fallback,
        } = other.into();

        for (id, route) in routes {
            let path = node
                .route_id_to_path
                .get(&id)
                .expect("no path for route id. This is a bug in axum. Please file an issue");
            self = match route {
                Endpoint::MethodRouter(route) => self.route(path, route),
                Endpoint::Route(route) => self.route(path, route),
            };
        }

        self.fallback = match (self.fallback, fallback) {
            (Fallback::Default(_), pick @ Fallback::Default(_)) => pick,
            (Fallback::Default(_), pick @ Fallback::Custom(_)) => pick,
            (pick @ Fallback::Custom(_), Fallback::Default(_)) => pick,
            (Fallback::Custom(_), Fallback::Custom(_)) => {
                panic!("Cannot merge two `Router`s that both have a fallback")
            }
        };

        self
    }

    #[doc = include_str!("../docs/routing/layer.md")]
    pub fn layer<L, NewReqBody, NewResBody>(self, layer: L) -> Router<NewReqBody>
    where
        L: Layer<Route<B>>,
        L::Service:
            Service<Request<NewReqBody>, Response = Response<NewResBody>> + Clone + Send + 'static,
        <L::Service as Service<Request<NewReqBody>>>::Error: Into<Infallible> + 'static,
        <L::Service as Service<Request<NewReqBody>>>::Future: Send + 'static,
        NewResBody: HttpBody<Data = Bytes> + Send + 'static,
        NewResBody::Error: Into<BoxError>,
    {
        let layer = ServiceBuilder::new()
            .map_err(Into::into)
            .layer(MapResponseBodyLayer::new(boxed))
            .layer(layer)
            .into_inner();

        let routes = self
            .routes
            .into_iter()
            .map(|(id, route)| {
                let route = match route {
                    Endpoint::MethodRouter(method_router) => {
                        Endpoint::MethodRouter(method_router.layer(&layer))
                    }
                    Endpoint::Route(route) => Endpoint::Route(Route::new(layer.layer(route))),
                };
                (id, route)
            })
            .collect();

        let fallback = self.fallback.map(|svc| Route::new(layer.layer(svc)));

        Router {
            routes,
            node: self.node,
            fallback,
        }
    }

    #[doc = include_str!("../docs/routing/route_layer.md")]
    pub fn route_layer<L, NewResBody>(self, layer: L) -> Self
    where
        L: Layer<Route<B>>,
        L::Service: Service<Request<B>, Response = Response<NewResBody>> + Clone + Send + 'static,
        <L::Service as Service<Request<B>>>::Error: Into<Infallible> + 'static,
        <L::Service as Service<Request<B>>>::Future: Send + 'static,
        NewResBody: HttpBody<Data = Bytes> + Send + 'static,
        NewResBody::Error: Into<BoxError>,
    {
        let layer = ServiceBuilder::new()
            .map_err(Into::into)
            .layer(MapResponseBodyLayer::new(boxed))
            .layer(layer)
            .into_inner();

        let routes = self
            .routes
            .into_iter()
            .map(|(id, route)| {
                let route = match route {
                    Endpoint::MethodRouter(method_router) => {
                        Endpoint::MethodRouter(method_router.layer(&layer))
                    }
                    Endpoint::Route(route) => Endpoint::Route(Route::new(layer.layer(route))),
                };
                (id, route)
            })
            .collect();

        Router {
            routes,
            node: self.node,
            fallback: self.fallback,
        }
    }

    #[doc = include_str!("../docs/routing/fallback.md")]
    pub fn fallback<T>(mut self, svc: T) -> Self
    where
        T: Service<Request<B>, Response = Response, Error = Infallible> + Clone + Send + 'static,
        T::Future: Send + 'static,
    {
        self.fallback = Fallback::Custom(Route::new(svc));
        self
    }

    /// Convert this router into a [`MakeService`], that is a [`Service`] whose
    /// response is another service.
    ///
    /// This is useful when running your application with hyper's
    /// [`Server`](hyper::server::Server):
    ///
    /// ```
    /// use axum::{
    ///     routing::get,
    ///     Router,
    /// };
    ///
    /// let app = Router::new().route("/", get(|| async { "Hi!" }));
    ///
    /// # async {
    /// axum::Server::bind(&"0.0.0.0:3000".parse().unwrap())
    ///     .serve(app.into_make_service())
    ///     .await
    ///     .expect("server failed");
    /// # };
    /// ```
    ///
    /// [`MakeService`]: tower::make::MakeService
    pub fn into_make_service(self) -> IntoMakeService<Self> {
        IntoMakeService::new(self)
    }

    #[doc = include_str!("../docs/routing/into_make_service_with_connect_info.md")]
    pub fn into_make_service_with_connect_info<C>(self) -> IntoMakeServiceWithConnectInfo<Self, C> {
        IntoMakeServiceWithConnectInfo::new(self)
    }

    #[inline]
    fn call_route(
        &self,
        match_: matchit::Match<&RouteId>,
        mut req: Request<B>,
    ) -> RouteFuture<B, Infallible> {
        let id = *match_.value;

        #[cfg(feature = "matched-path")]
        if let Some(matched_path) = self.node.route_id_to_path.get(&id) {
            req.extensions_mut()
                .insert(MatchedPath(Arc::clone(matched_path)));
        } else {
            #[cfg(debug_assertions)]
            panic!("should always have a matched path for a route id");
        }

        url_params::insert_url_params(req.extensions_mut(), match_.params);

        let mut route = self
            .routes
            .get(&id)
            .expect("no route for id. This is a bug in axum. Please file an issue")
            .clone();

        match &mut route {
            Endpoint::MethodRouter(inner) => inner.call(req),
            Endpoint::Route(inner) => inner.call(req),
        }
    }
}

impl<B> Service<Request<B>> for Router<B>
where
    B: HttpBody + Send + 'static,
{
    type Response = Response;
    type Error = Infallible;
    type Future = RouteFuture<B, Infallible>;

    #[inline]
    fn poll_ready(&mut self, _: &mut Context<'_>) -> Poll<Result<(), Self::Error>> {
        Poll::Ready(Ok(()))
    }

    #[inline]
    fn call(&mut self, mut req: Request<B>) -> Self::Future {
        #[cfg(feature = "original-uri")]
        {
            use crate::extract::OriginalUri;

            if req.extensions().get::<OriginalUri>().is_none() {
                let original_uri = OriginalUri(req.uri().clone());
                req.extensions_mut().insert(original_uri);
            }
        }

        let path = req.uri().path().to_owned();

        match self.node.at(&path) {
            Ok(match_) => self.call_route(match_, req),
            Err(err) => {
                let mut fallback = match &self.fallback {
                    Fallback::Default(inner) => inner.clone(),
                    Fallback::Custom(inner) => inner.clone(),
                };

                let new_uri = match err {
                    MatchError::MissingTrailingSlash => {
                        replace_path(req.uri(), &format!("{}/", &path))
                    }
                    MatchError::ExtraTrailingSlash => {
                        replace_path(req.uri(), path.strip_suffix('/').unwrap())
                    }
                    MatchError::NotFound => None,
                };

                if let Some(new_uri) = new_uri {
                    RouteFuture::from_response(
                        Redirect::permanent(&new_uri.to_string()).into_response(),
                    )
                } else {
                    fallback.call(req)
                }
            }
        }
    }
}

fn replace_path(uri: &Uri, new_path: &str) -> Option<Uri> {
    let mut new_path_and_query = new_path.to_owned();
    if let Some(query) = uri.query() {
        new_path_and_query.push('?');
        new_path_and_query.push_str(query);
    }

    let mut parts = uri.clone().into_parts();
    parts.path_and_query = Some(new_path_and_query.parse().unwrap());

    Uri::from_parts(parts).ok()
}

/// Wrapper around `matchit::Router` that supports merging two `Router`s.
#[derive(Clone, Default)]
struct Node {
    inner: matchit::Router<RouteId>,
    route_id_to_path: HashMap<RouteId, Arc<str>>,
    path_to_route_id: HashMap<Arc<str>, RouteId>,
}

impl Node {
    fn insert(
        &mut self,
        path: impl Into<String>,
        val: RouteId,
    ) -> Result<(), matchit::InsertError> {
        let path = path.into();

        self.inner.insert(&path, val)?;

        let shared_path: Arc<str> = path.into();
        self.route_id_to_path.insert(val, shared_path.clone());
        self.path_to_route_id.insert(shared_path, val);

        Ok(())
    }

    fn at<'n, 'p>(
        &'n self,
        path: &'p str,
    ) -> Result<matchit::Match<'n, 'p, &'n RouteId>, MatchError> {
        self.inner.at(path)
    }
}

impl fmt::Debug for Node {
    fn fmt(&self, f: &mut fmt::Formatter<'_>) -> fmt::Result {
        f.debug_struct("Node")
            .field("paths", &self.route_id_to_path)
            .finish()
    }
}

enum Fallback<B, E = Infallible> {
    Default(Route<B, E>),
    Custom(Route<B, E>),
}

impl<B, E> Clone for Fallback<B, E> {
    fn clone(&self) -> Self {
        match self {
            Fallback::Default(inner) => Fallback::Default(inner.clone()),
            Fallback::Custom(inner) => Fallback::Custom(inner.clone()),
        }
    }
}

impl<B, E> fmt::Debug for Fallback<B, E> {
    fn fmt(&self, f: &mut fmt::Formatter<'_>) -> fmt::Result {
        match self {
            Self::Default(inner) => f.debug_tuple("Default").field(inner).finish(),
            Self::Custom(inner) => f.debug_tuple("Custom").field(inner).finish(),
        }
    }
}

impl<B, E> Fallback<B, E> {
    fn map<F, B2, E2>(self, f: F) -> Fallback<B2, E2>
    where
        F: FnOnce(Route<B, E>) -> Route<B2, E2>,
    {
        match self {
            Fallback::Default(inner) => Fallback::Default(f(inner)),
            Fallback::Custom(inner) => Fallback::Custom(f(inner)),
        }
    }
}

enum Endpoint<B> {
    MethodRouter(MethodRouter<B>),
    Route(Route<B>),
}

impl<B> Clone for Endpoint<B> {
    fn clone(&self) -> Self {
        match self {
            Endpoint::MethodRouter(inner) => Endpoint::MethodRouter(inner.clone()),
            Endpoint::Route(inner) => Endpoint::Route(inner.clone()),
        }
    }
}

impl<B> fmt::Debug for Endpoint<B> {
    fn fmt(&self, f: &mut fmt::Formatter<'_>) -> fmt::Result {
        match self {
            Self::MethodRouter(inner) => inner.fmt(f),
            Self::Route(inner) => inner.fmt(f),
        }
    }
}

#[test]
#[allow(warnings)]
fn traits() {
    use crate::test_helpers::*;
    assert_send::<Router<()>>();
}

// https://github.com/tokio-rs/axum/issues/1122
#[test]
fn test_replace_trailing_slash() {
    let uri = "api.ipify.org:80".parse::<Uri>().unwrap();
    assert!(uri.scheme().is_none());
    assert_eq!(uri.authority(), Some(&"api.ipify.org:80".parse().unwrap()));
    assert!(uri.path_and_query().is_none());

    replace_path(&uri, "/foo");
}<|MERGE_RESOLUTION|>--- conflicted
+++ resolved
@@ -157,15 +157,10 @@
             Err(service) => Endpoint::Route(Route::new(service)),
         };
 
-<<<<<<< HEAD
-        if let Err(err) = self.node.insert(path, id) {
-            panic!("Invalid route: {}", err);
-=======
         let mut node =
             Arc::try_unwrap(Arc::clone(&self.node)).unwrap_or_else(|node| (*node).clone());
         if let Err(err) = node.insert(path, id) {
-            self.panic_on_matchit_error(err);
->>>>>>> 23808f72
+            panic!("Invalid route: {}", err);
         }
         self.node = Arc::new(node);
 
@@ -198,12 +193,12 @@
             panic!("Cannot nest `Router`s that has a fallback");
         }
 
-        for (id, nested_path) in node.route_id_to_path {
-            let route = routes.remove(&id).unwrap();
-            let full_path: Cow<str> = if &*nested_path == "/" {
+        for (id, nested_path) in &node.route_id_to_path {
+            let route = routes.remove(id).unwrap();
+            let full_path: Cow<str> = if &**nested_path == "/" {
                 path.into()
             } else if path == "/" {
-                (&*nested_path).into()
+                (&**nested_path).into()
             } else if let Some(path) = path.strip_suffix('/') {
                 format!("{}{}", path, nested_path).into()
             } else {
@@ -218,31 +213,7 @@
             };
         }
 
-<<<<<<< HEAD
         debug_assert!(routes.is_empty());
-=======
-                for (id, nested_path) in &node.route_id_to_path {
-                    let route = routes.remove(id).unwrap();
-                    let full_path: Cow<str> = if &**nested_path == "/" {
-                        path.into()
-                    } else if path == "/" {
-                        (&**nested_path).into()
-                    } else if let Some(path) = path.strip_suffix('/') {
-                        format!("{}{}", path, nested_path).into()
-                    } else {
-                        format!("{}{}", path, nested_path).into()
-                    };
-                    self = match route {
-                        Endpoint::MethodRouter(method_router) => self.route(
-                            &full_path,
-                            method_router.layer(layer_fn(|s| StripPrefix::new(s, prefix))),
-                        ),
-                        Endpoint::Route(route) => {
-                            self.route(&full_path, StripPrefix::new(route, prefix))
-                        }
-                    };
-                }
->>>>>>> 23808f72
 
         self
     }
